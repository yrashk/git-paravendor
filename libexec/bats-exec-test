--- conflicted
+++ resolved
@@ -334,15 +334,8 @@
   . bats-preprocess <<< "$(< "$BATS_TEST_FILENAME")"$'\n' > "$BATS_TEST_SOURCE"
   trap "bats_cleanup_preprocessed_source" err exit
   trap "bats_cleanup_preprocessed_source; exit 1" int
-<<<<<<< HEAD
-
-  local test_dupes="$(grep '^bats_test_function\ ' "$BATS_TEST_SOURCE" |
-    uniq -d | cut -d ' ' -f 2 | tr '\n' ' ')"
-  test -z "$test_dupes" ||
-    echo "bats warning: duplicate test name(s) in $BATS_TEST_FILENAME: $test_dupes" >&2
-=======
+
   bats_detect_duplicate_test_case_names
->>>>>>> ea5787f0
 }
 
 bats_cleanup_preprocessed_source() {
