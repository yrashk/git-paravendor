#!/usr/bin/env bash
set -eET

BATS_COUNT_ONLY=''
BATS_TEST_FILTER=''
BATS_EXTENDED_SYNTAX=''

while [[ "$#" -ne 0 ]]; do
  case "$1" in
  -c)
    BATS_COUNT_ONLY=1
    ;;
  -f)
    shift
    BATS_TEST_FILTER="$1"
    ;;
  -x)
    BATS_EXTENDED_SYNTAX='-x'
    ;;
  *)
    break
    ;;
  esac
  shift
done

BATS_TEST_FILENAME="$1"
shift
if [[ -z "$BATS_TEST_FILENAME" ]]; then
  printf 'usage: bats-exec-test <filename>\n' >&2
  exit 1
elif [[ ! -f "$BATS_TEST_FILENAME" ]]; then
  printf 'bats: %s does not exist\n' "$BATS_TEST_FILENAME" >&2
  exit 1
fi

BATS_TEST_DIRNAME="${BATS_TEST_FILENAME%/*}"
BATS_TEST_NAMES=()

load() {
  local name="$1"
  local filename

  if [[ "${name:0:1}" == '/' ]]; then
    filename="${name}"
  else
    filename="$BATS_TEST_DIRNAME/${name}.bash"
  fi

  if [[ ! -f "$filename" ]]; then
    printf 'bats: %s does not exist\n' "$filename" >&2
    exit 1
  fi

  source "${filename}"
}

run() {
  local origFlags="$-"
  set +eET
  local origIFS="$IFS"
  output="$("$@" 2>&1)"
  status="$?"
  IFS=$'\n' lines=($output)
  IFS="$origIFS"
  set "-$origFlags"
}

setup() {
  return 0
}

teardown() {
  return 0
}

skip() {
  BATS_TEST_SKIPPED="${1:-1}"
  BATS_TEST_COMPLETED=1
  exit 0
}

bats_test_begin() {
  BATS_TEST_DESCRIPTION="$1"
  if [[ -n "$BATS_EXTENDED_SYNTAX" ]]; then
    printf 'begin %d %s\n' "$BATS_TEST_NUMBER" "$BATS_TEST_DESCRIPTION" >&3
  fi
  setup
}

bats_test_function() {
  local test_name="$1"
  BATS_TEST_NAMES+=("$test_name")
}

bats_capture_stack_trace() {
  local test_file
  local funcname
  local i

  BATS_STACK_TRACE=()

  for ((i=2; i != ${#FUNCNAME[@]}; ++i)); do
    # Use BATS_TEST_SOURCE if necessary to work around Bash < 4.4 bug whereby
    # calling an exported function erases the test file's BASH_SOURCE entry.
    test_file="${BASH_SOURCE[$i]:-$BATS_TEST_SOURCE}"
    funcname="${FUNCNAME[$i]}"
    BATS_STACK_TRACE+=("${BASH_LINENO[$((i-1))]} $funcname $test_file")
    if [[ "$test_file" == "$BATS_TEST_SOURCE" ]]; then
      case "$funcname" in
      "$BATS_TEST_NAME"|setup|teardown)
        break
        ;;
      esac
    fi
  done
}

bats_print_stack_trace() {
  local frame
  local index=1
  local count="${#@}"
  local filename
  local lineno

  for frame in "$@"; do
    bats_frame_filename "$frame" 'filename'
    bats_trim_filename "$filename" 'filename'
    bats_frame_lineno "$frame" 'lineno'

    if [[ $index -eq 1 ]]; then
      printf '# ('
    else
      printf '#  '
    fi

    local fn
    bats_frame_function "$frame" 'fn'
    if [[ "$fn" != "$BATS_TEST_NAME" ]]; then
      printf "from function \`%s' " "$fn"
    fi

    if [[ $index -eq $count ]]; then
      printf 'in test file %s, line %d)\n' "$filename" "$lineno"
    else
      printf 'in file %s, line %d,\n' "$filename" "$lineno"
    fi

    ((++index))
  done
}

bats_print_failed_command() {
  local frame="${BATS_STACK_TRACE[${#BATS_STACK_TRACE[@]}-1]}"
  local filename
  local lineno
  local failed_line
  local failed_command

  bats_frame_filename "$frame" 'filename'
  bats_frame_lineno "$frame" 'lineno'
  bats_extract_line "$filename" "$lineno" 'failed_line'
  bats_strip_string "$failed_line" 'failed_command'
  printf '%s' "#   \`${failed_command}' "

  if [[ "$BATS_ERROR_STATUS" -eq 1 ]]; then
    printf 'failed\n'
  else
    printf 'failed with status %d\n' "$BATS_ERROR_STATUS"
  fi
}

bats_frame_lineno() {
  printf -v "$2" '%s' "${1%% *}"
}

bats_frame_function() {
  local __bff_function="${1#* }"
  printf -v "$2" '%s' "${__bff_function%% *}"
}

bats_frame_filename() {
  local __bff_filename="${1#* }"
  __bff_filename="${__bff_filename#* }"

  if [[ "$__bff_filename" == "$BATS_TEST_SOURCE" ]]; then
    __bff_filename="$BATS_TEST_FILENAME"
  fi
  printf -v "$2" '%s' "$__bff_filename"
}

bats_extract_line() {
  local __bats_extract_line_line
  local __bats_extract_line_index=0

  while IFS= read -r __bats_extract_line_line; do
    if [[ "$((++__bats_extract_line_index))" -eq "$2" ]]; then
      printf -v "$3" '%s' "${__bats_extract_line_line%$'\r'}"
      break
    fi
  done <"$1"
}

bats_strip_string() {
  [[ "$1" =~ ^[[:space:]]*(.*)[[:space:]]*$ ]]
  printf -v "$2" '%s' "${BASH_REMATCH[1]}"
}

bats_trim_filename() {
  printf -v "$2" '%s' "${1#$BATS_CWD/}"
}

bats_debug_trap() {
  if [[ "$BASH_SOURCE" != "$1" ]]; then
    # The last entry in the stack trace is not useful when en error occured:
    # It is either duplicated (kinda correct) or has wrong line number (Bash < 4.4)
    # Therefore we capture the stacktrace but use it only after the next debug
    # trap fired.
    # Expansion is required for empty arrays which otherwise error
    BATS_CURRENT_STACK_TRACE=( "${BATS_STACK_TRACE[@]+"${BATS_STACK_TRACE[@]}"}" )
    bats_capture_stack_trace
  fi
}

# For some versions of Bash, the `ERR` trap may not always fire for every
# command failure, but the `EXIT` trap will. Also, some command failures may not
# set `$?` properly. See #72 and #81 for details.
#
# For this reason, we call `bats_error_trap` at the very beginning of
# `bats_teardown_trap` (the `DEBUG` trap for the call will fix the stack trace)
# and check the value of `$BATS_TEST_COMPLETED` before taking other actions.
# We also adjust the exit status value if needed.
#
# See `bats_exit_trap` for an additional EXIT error handling case when `$?`
# isn't set properly during `teardown()` errors.
bats_error_trap() {
  local status="$?"
  if [[ -z "$BATS_TEST_COMPLETED" ]]; then
    BATS_ERROR_STATUS="${BATS_ERROR_STATUS:-$status}"
    if [[ "$BATS_ERROR_STATUS" -eq 0 ]]; then
      BATS_ERROR_STATUS=1
    fi
<<<<<<< HEAD
    BATS_STACK_TRACE[0]="$BATS_LINENO ${BATS_STACK_TRACE[0]#* }"
    trap - DEBUG
=======
    BATS_STACK_TRACE=( "${BATS_CURRENT_STACK_TRACE[@]}" )
    trap - debug
>>>>>>> 9e45a889
  fi
}

bats_teardown_trap() {
  bats_error_trap
  local status=0
  teardown >>"$BATS_OUT" 2>&1 || status="$?"

  if [[ $status -eq 0 ]]; then
    BATS_TEARDOWN_COMPLETED=1
  elif [[ -n "$BATS_TEST_COMPLETED" ]]; then
    BATS_ERROR_STATUS="$status"
  fi

  bats_exit_trap
}

bats_exit_trap() {
  local line
  local status
  local skipped=''
  trap - ERR EXIT

  if [[ -n "$BATS_TEST_SKIPPED" ]]; then
    skipped=' # skip'
    if [[ "$BATS_TEST_SKIPPED" != '1' ]]; then
      skipped+=" $BATS_TEST_SKIPPED"
    fi
  fi

  if [[ -z "$BATS_TEST_COMPLETED" || -z "$BATS_TEARDOWN_COMPLETED" ]]; then
    if [[ "$BATS_ERROR_STATUS" -eq 0 ]]; then
      # For some versions of bash, `$?` may not be set properly for some error
      # conditions before triggering the EXIT trap directly (see #72 and #81).
      # Thanks to the `BATS_TEARDOWN_COMPLETED` signal, this will pinpoint such
      # errors if they happen during `teardown()` when `bats_perform_test` calls
      # `bats_teardown_trap` directly after the test itself passes.
      #
      # If instead the test fails, and the `teardown()` error happens while
      # `bats_teardown_trap` runs as the EXIT trap, the test will fail with no
      # output, since there's no way to reach the `bats_exit_trap` call.
      BATS_STACK_TRACE=( "${BATS_CURRENT_STACK_TRACE[@]}" )
      BATS_ERROR_STATUS=1
    fi
    printf 'not ok %d %s\n' "$BATS_TEST_NUMBER" "$BATS_TEST_DESCRIPTION" >&3
    bats_print_stack_trace "${BATS_STACK_TRACE[@]}" >&3
    bats_print_failed_command >&3

    while IFS= read -r line; do
      printf '# %s\n' "$line"
    done <"$BATS_OUT" >&3
    if [[ -n "$line" ]]; then
      printf '# %s\n' "$line"
    fi
    status=1
  else
    printf 'ok %d %s%s\n' "$BATS_TEST_NUMBER" "$BATS_TEST_DESCRIPTION" \
      "$skipped" >&3
    status=0
  fi

  rm -f "$BATS_OUT"
  bats_cleanup_preprocessed_source
  exit "$status"
}

bats_perform_test() {
  BATS_TEST_NAME="$1"
  BATS_TEST_NUMBER="$2"

  if ! declare -F "$BATS_TEST_NAME" &>/dev/null; then
    printf "bats: unknown test name \`%s'\n" "$BATS_TEST_NAME" >&2
    exit 1
  fi

  # Some versions of Bash will reset BASH_LINENO to the first line of the
  # function when the ERR trap fires. All versions of Bash appear to reset it
  # on an unbound variable access error. bats_debug_trap will fire both before
  # the offending line is executed, and when the error is triggered.
  # Consequently, we use `BATS_CURRENT_STACK_TRACE` recorded by the
  # first call to bats_debug_trap, _before_ the ERR trap or unbound variable
  # access fires.
  BATS_STACK_TRACE=()
  BATS_CURRENT_STACK_TRACE=()

  BATS_TEST_COMPLETED=
  BATS_TEST_SKIPPED=
  BATS_TEARDOWN_COMPLETED=
  BATS_ERROR_STATUS=
<<<<<<< HEAD
  trap "bats_debug_trap \"\$BASH_SOURCE\"" DEBUG
  trap 'bats_error_trap' ERR
  trap 'bats_teardown_trap' EXIT
=======
  trap 'bats_debug_trap "$BASH_SOURCE"' debug
  trap 'bats_error_trap' err
  trap 'bats_teardown_trap' exit
>>>>>>> 9e45a889
  "$BATS_TEST_NAME" >>"$BATS_OUT" 2>&1
  BATS_TEST_COMPLETED=1
  trap 'bats_exit_trap' EXIT
  bats_teardown_trap
}

if [[ -z "$TMPDIR" ]]; then
  BATS_TMPDIR='/tmp'
else
  BATS_TMPDIR="${TMPDIR%/}"
fi

BATS_TMPNAME="$BATS_TMPDIR/bats.$$"
BATS_PARENT_TMPNAME="$BATS_TMPDIR/bats.$PPID"
BATS_OUT="${BATS_TMPNAME}.out"

bats_preprocess_source() {
  BATS_TEST_SOURCE="${BATS_TMPNAME}.src"
  bats-preprocess "$BATS_TEST_FILENAME" >"$BATS_TEST_SOURCE"
  trap 'bats_cleanup_preprocessed_source' ERR EXIT
  trap 'bats_cleanup_preprocessed_source; exit 1' INT
}

bats_cleanup_preprocessed_source() {
  rm -f "$BATS_TEST_SOURCE"
}

bats_evaluate_preprocessed_source() {
  if [[ -z "$BATS_TEST_SOURCE" ]]; then
    BATS_TEST_SOURCE="${BATS_PARENT_TMPNAME}.src"
  fi
  source "$BATS_TEST_SOURCE"
}

exec 3<&1

# Run the given test.
bats_preprocess_source
bats_evaluate_preprocessed_source
bats_perform_test "$@"<|MERGE_RESOLUTION|>--- conflicted
+++ resolved
@@ -240,13 +240,8 @@
     if [[ "$BATS_ERROR_STATUS" -eq 0 ]]; then
       BATS_ERROR_STATUS=1
     fi
-<<<<<<< HEAD
-    BATS_STACK_TRACE[0]="$BATS_LINENO ${BATS_STACK_TRACE[0]#* }"
+    BATS_STACK_TRACE=( "${BATS_CURRENT_STACK_TRACE[@]}" )
     trap - DEBUG
-=======
-    BATS_STACK_TRACE=( "${BATS_CURRENT_STACK_TRACE[@]}" )
-    trap - debug
->>>>>>> 9e45a889
   fi
 }
 
@@ -336,15 +331,9 @@
   BATS_TEST_SKIPPED=
   BATS_TEARDOWN_COMPLETED=
   BATS_ERROR_STATUS=
-<<<<<<< HEAD
-  trap "bats_debug_trap \"\$BASH_SOURCE\"" DEBUG
+  trap 'bats_debug_trap "$BASH_SOURCE"' DEBUG
   trap 'bats_error_trap' ERR
   trap 'bats_teardown_trap' EXIT
-=======
-  trap 'bats_debug_trap "$BASH_SOURCE"' debug
-  trap 'bats_error_trap' err
-  trap 'bats_teardown_trap' exit
->>>>>>> 9e45a889
   "$BATS_TEST_NAME" >>"$BATS_OUT" 2>&1
   BATS_TEST_COMPLETED=1
   trap 'bats_exit_trap' EXIT
