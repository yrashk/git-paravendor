# Changelog

All notable changes to this project will be documented in this file.

The format is based on [Keep a Changelog][kac] and this project adheres to
[Semantic Versioning][semver].

[kac]: https://keepachangelog.com/en/1.0.0/
[semver]: https://semver.org/

## [Unreleased]

### Added

* add `${BATS_TEST_TAGS[@]}` for querying the tags during a test (#705)
* print tags on failing tests (#705)
* test for negative arguments to `--jobs` (#693)
<<<<<<< HEAD
* add tests for `--formatter cat` (#710)

### Documentation

* clarify use cases of `--formatter cat` (#710)
=======
>>>>>>> a7106392

### Fixed

* fix `${BATS_TEST_NAMES[@]}` containing only `--tags` instead of test name since Bats v1.8.0 (#705)
* fix `run --keep-empty-lines` counting trailing `\n` as (empty) new line (#711)

#### Documentation

* typos, minor edits (#704)

## [1.9.0] - 2023-02-12

### Added

* add installation instructions for Debian, Fedora, Gentoo, and OpenSUSE (#659)
* add `--line-reference-format` to switch file/line references in stack traces (#665)
  * `comma_line` (default): `file.bats, line 1`
  * `colon`: `file.bats:1`
  * `uri`: `file:///path/to/file.bats:1`
  * `custom`: define your own formatter in `bats_format_file_line_reference_custom`
* add `bats:focus` tag to run only focused tests (#679)
* add bats-support, bats-assert, bats-file and bats-detik to Dockerfile (#674)

### Documentation

* add `--help` text and `man` page content for `--filter-tags` (#679)

### Fixed

* explicitly check for GNU parallel (#691)
* wait for report-formatter to finish before ending `bats`' execution,
  to fix empty files with `--report-fomatter junit` under Docker (#692)

#### Documentation

* improved clarity of section about output in free code (#671)
* fixed typos (#673)
* clarify use cases of `run` (#366)

## [1.8.2] - 2022-10-19

### Fixed

* fix non zero return code on successful retried tests (#670)
* fix `skip` in `setup_file` failing test suite (#687)

## [1.8.1] - 2022-10-19

### Fixed

* `shfmt` all files and enforce via CI (#651)
* avoid kernel warning flood/hang with CTRL+C on Bash 5.2 RC (#656)
* Fix infinite wait with (invalid) `-j<n>` (without space) (#657)

## [1.8.0] - 2022-09-15

### Added

* using external formatters via `--formatter <absolute path>` (also works for
  `--report-formatter`) (#602)
* running only tests that failed in the last run via `--filter-status failed` (#483)
* variable `BATS_TEST_RETRIES` that specifies how often a test should be
  reattempted before it is considered failed (#618)
* Docker tags `latest-no-faccessat2` and `<bats-version\>-no-faccessat2` for
  avoiding `bash: bats: No such file or directory` on `docker<20.10` (or
  `runc<v1.0.0-rc93`) (#622)
* `BATS_TEST_TIMEOUT` variable to force a timeout on test (including `setup()`) (#491)
* also print (nonempty) `$stderr` (from `run --separate-stderr`) with
  `--print-output-on-failure` (#631)
* `# bats test_tags=<tag list>`/`# bats file_tags=<tag list>` and
  `--filter-tags <tag list>` for tagging tests for execution filters (#642)
* warning BW03: inform about `setup_suite` in wrong file (`.bats` instead of `setup_suite.bash`) (#652)

#### Documentation

* update gotcha about negated statements: Recommend using `run !` on Bats
  versions >=1.5.0 (#593)
* add documentation for `bats_require_minimum_version` (#595)
* improve documentation about `setup_suite` (#652)

### Fixed

* added missing shebang  (#597)
* remaining instances of `run -<N>` being incorrectly documented as `run =<N>` (#599)
* allow `--gather-test-outputs-in <directory>` to work with existing, empty
  directories (#603)
  * also add `--clean-and-gather-test-outputs-in <directory>` for improved UX
* double slashes in paths derived from TMPDIR on MacOS (#607)
* fix `load` in `teardown` marking failed tests as not run (#612)
* fix unset variable errors (with set -u) and add regression test (#621)
* `teardown_file` errors don't swallow `setup_file` errors anymore, the behavior
  is more like `teardown`'s now (only `return`/last command can trigger `teardown`
   errors) (#623)
* upgraded from deprecated CI envs for MacOS (10 -> 11,12) and Ubuntu
  (18.04 -> 22.04) (#630)
* add `/usr/lib/bats` as default value for `BATS_LIB_PATH` (#628)
* fix unset variable in `bats-formatter-junit` when `setup_file` fails (#632)
* unify error behavior of `teardown`/`teardown_file`/`teardown_suite` functions:
  only fail via return code, not via ERREXIT (#633)
* fix unbound variable errors with `set -u` on `setup_suite` failures (#643)
* fix `load` not being available in `setup_suite` (#644)
* fix RPM spec, add regression test (#648)
* fix handling of `IFS` by `run` (#650)
* only print `setup_suite`'s stderr on errors (#649)

#### Documentation

* fix typos, spelling and links (#596, #604, #619, #627)
* fix redirection order of an example in the tutorial (#617)

## [1.7.0] - 2022-05-14

### Added

* Pretty formatter print filename when entering file (#561)
* BATS_TEST_NAME_PREFIX allows prefixing test names on stdout and in reports (#561)
* setup_suite and teardown_suite (#571, #585)
* out-of-band warning infrastructure, with following warnings:
  * BW01: run command not found (exit code 127)  (#586)
  * BW02: run uses flags without proper `bats_require_minimum_version` guard (#587)
* `bats_require_minimum_version` to guard code that would not run on older
  versions (#587)

#### Documentation

* document `$BATS_VERSION` (#557)
* document new warning infrastructure (#589, #587, #586)

### Fixed

* unbound variable errors in formatters when using `SHELLOPTS=nounset` (`-u`) (#558)
* don't require `flock` *and* `shlock` for parallel mode test (#554)
* print name of failing test when using TAP13 with timing information (#559, #555)
* removed broken symlink, added regression test (#560)
* don't show empty lines as `#` with pretty formatter  (#561)
* prevent `teardown`, `teardown_file`, and `teardown_suite` from overriding bats'
  exit code by setting `$status` (e.g. via calling `run`) (#581, #575)
  * **CRITICAL**: this can return exit code 0 despite failed tests, thus preventing
    your CI from reporting test failures! The regression happened in version 1.6.0.
* `run --keep-empty-lines` now reports 0 lines on empty `$output` (#583)

#### Documentation

* remove 2018 in title, update copyright dates in README.md (#567)
* fix broken links (#568)
* corrected invalid documentation of `run -N` (had `=N` instead) (#579)
  * **CRITICAL**: using the incorrect form can lead to silent errors. See
    [issue #578](https://github.com/bats-core/bats-core/issues/578) for more
    details and how to find out if your tests are affected.

## [1.6.1] - 2022-05-14

### Fixed

* prevent `teardown`, `teardown_file`, and `teardown_suite` from overriding bats'
  exit code by setting `$status` (e.g. via calling `run`) (#581, #575)
  * **CRITICAL**: this can return exit code 0 despite failed tests, thus preventing
    your CI from reporting test failures! The regression happened in version 1.6.0.

#### Documentation

* corrected invalid documentation of `run -N` (had `=N` instead) (#579)
  * **CRITICAL**: using the incorrect form can lead to silent errors. See
    [issue #578](https://github.com/bats-core/bats-core/issues/578) for more
    details and how to find out if your tests are affected.

## [1.6.0] - 2022-02-24

### Added

* new flag `--code-quote-style` (and `$BATS_CODE_QUOTE_STYLE`) to customize
quotes around code blocks in error output (#506)
* an example/regression test for running background tasks without blocking the
  test run (#525, #535)
* `bats_load_library` for loading libraries from the search path
  `$BATS_LIB_PATH` (#548)

### Fixed

* improved error trace for some broken cases (#279)
* removed leftover debug file `/tmp/latch` in selftest suite
  (single use latch) (#516)
* fix recurring errors on CTRL+C tests with NPM on Windows in selftest suite (#516)
* fixed leaking of local variables from debug trap (#520)
* don't mark FD3 output from `teardown_file` as `<failure>` in junit output (#532)
* fix unbound variable error with Bash pre 4.4 (#550)

#### Documentation

* remove links to defunct freenode IRC channel (#515)
* improved grammar (#534)
* fixed link to TAP spec (#537)

## [1.5.0] - 2021-10-22

### Added

* new command line flags (#488)
  * `--verbose-run`: Make `run` print `$output` by default
  * `-x`, `--trace`: Print test commands as they are executed (like `set -x`)`
  * `--show-output-of-passing-tests`: Print output of passing tests
  * `--print-output-on-failure`: Automatically print the value of  `$output` on
    failed tests
  * `--gather-test-outputs-in <directory>`: Gather the output of failing **and**
    passing tests as files in directory
* Experimental: add return code checks to `run` via `!`/`-<N>` (#367, #507)
* `install.sh` and `uninstall.sh` take an optional second parameter for the lib
  folder name to allow for multilib install, e.g. into lib64 (#452)
* add `run` flag `--keep-empty-lines` to retain empty lines in `${lines[@]}` (#224,
  a894fbfa)
* add `run` flag `--separate-stderr` which also fills `$stderr` and
  `$stderr_lines` (#47, 5c9b173d, #507)

### Fixed

* don't glob `run`'s `$output` when splitting into `${lines[@]}`
  (#151, #152, #158, #156, #281, #289)
* remove empty line after test with pretty formatter on some terminals (#481)
* don't run setup_file/teardown_file on files without tests, e.g. due to
  filtering (#484)
* print final line without newline on Bash 3.2 for midtest (ERREXIT) failures
  too (#495, #145)
* abort with error on missing flock/shlock when running in parallel mode  (#496)
* improved `set -u` test and fixed some unset variable accesses (#498, #501)
* shorten suite/file/test temporary folder paths to leave enough space even on
  restricted systems (#503)

#### Documentation

* minor edits (#478)

## [1.4.1] - 2021-07-24

### Added

* Docker image architectures amd64, 386, arm64, arm/v7, arm/v6, ppc64le, s390x (#438)

### Fixed

* automatic push to Dockerhub (#438)

## [1.4.0] - 2021-07-23

### Added

* added BATS_TEST_TMPDIR, BATS_FILE_TMPDIR, BATS_SUITE_TMPDIR (#413)
* added checks and improved documentation for `$BATS_TMPDIR` (#410)
* the docker container now uses [tini](https://github.com/krallin/tini) as the
  container entrypoint to improve signal forwarding (#407)
* script to uninstall bats from a given prefix (#400)
* replace preprocessed file path (e.g. `/tmp/bats-run-22908-NP0f9h/bats.23102.src`)
  with original filename in stdout/err (but not FD3!) (#429)
* print aborted command on SIGINT/CTRL+C (#368)
* print error message when BATS_RUN_TMPDIR could not be created (#422)

#### Documentation

* added tutorial for new users (#397)
* fixed example invocation of docker container (#440)
* minor edits (#431, #439, #445, #463, #464, #465)

### Fixed

* fix `bats_tap_stream_unknown: command not found` with pretty formatter, when
  writing non compliant extended output (#412)
* avoid collisions on `$BATS_RUN_TMPDIR` with `--no-tempdir-cleanup` and docker
  by using `mktemp` additionally to PID (#409)
* pretty printer now puts text that is printed to FD 3 below the test name (#426)
* `rm semaphores/slot-: No such file or directory` in parallel mode on MacOS
  (#434, #433)
* fix YAML blocks in TAP13 formatter using `...` instead of `---` to start
  a block (#442)
* fixed some typos in comments (#441, #447)
* ensure `/code` exists in docker container, to make examples work again  (#440)
* also display error messages from free code (#429)
* npm installed version on Windows: fix broken internal LIBEXEC paths (#459)

## [1.3.0] - 2021-03-08

### Added

* custom test-file extension via `BATS_FILE_EXTENSION` when searching for test
  files in a directory (#376)
* TAP13 formatter, including millisecond timing (#337)
* automatic release to NPM via GitHub Actions (#406)

#### Documentation

* added documentation about overusing `run` (#343)
* improved documentation of `load` (#332)

### Changed

* recursive suite mode will follow symlinks now (#370)
* split options for (file-) `--report-formatter` and (stdout) `--formatter` (#345)
  * **WARNING**: This changes the meaning of `--formatter junit`.
    stdout will now show unified xml instead of TAP. From now on, please use
    `--report-formatter junit` to obtain the `.xml` report file!
* removed `--parallel-preserve-environment` flag, as this is the default
  behavior (#324)
* moved CI from Travis/AppVeyor to GitHub Actions (#405)
* preprocessed files are no longer removed if `--no-tempdir-cleanup` is
  specified (#395)

#### Documentation

* moved documentation to [readthedocs](https://bats-core.readthedocs.io/en/latest/)

### Fixed

#### Correctness

* fix internal failures due to unbound variables when test files use `set -u` (#392)
* fix internal failures due to changes to `$PATH` in test files (#387)
* fix test duration always being 0 on busybox installs (#363)
* fix hangs on CTRL+C (#354)
* make `BATS_TEST_NUMBER` count per file again (#326)
* include `lib/` in npm package (#352)

#### Performance

* don't fork bomb in parallel mode (#339)
* preprocess each file only once (#335)
* avoid running duplicate files n^2 times (#338)

#### Documentation

* fix documentation for `--formatter junit` (#334)
* fix documentation for `setup_file` variables (#333)
* fix link to examples page (#331)
* fix link to "File Descriptor 3" section (#301)

## [1.2.1] - 2020-07-06

### Added

* JUnit output and extensible formatter rewrite (#246)
* `load` function now reads from absolute and relative paths, and $PATH (#282)
* Beginner-friendly examples in /docs/examples (#243)
* @peshay's `bats-file` fork contributed to `bats-core/bats-file` (#276)

### Changed

* Duplicate test names now error (previous behaviour was to issue a warning) (#286)
* Changed default formatter in Docker to pretty by adding `ncurses` to
  Dockerfile, override with `--tap` (#239)
* Replace "readlink -f" dependency with Bash solution (#217)

## [1.2.0] - 2020-04-25

Support parallel suite execution and filtering by test name.

### Added

* docs/CHANGELOG.md and docs/releasing.md (#122)
* The `-f, --filter` flag to run only the tests matching a regular expression  (#126)
* Optimize stack trace capture (#138)
* `--jobs n` flag to support parallel execution of tests with GNU parallel (#172)

### Changed

* AppVeyor builds are now semver-compliant (#123)
* Add Bash 5 as test target (#181)
* Always use upper case signal names to avoid locale dependent err… (#215)
* Fix for tests reading from stdin (#227)
* Fix wrong line numbers of errors in bash < 4.4 (#229)
* Remove preprocessed source after test run (#232)

## [1.1.0] - 2018-07-08

This is the first release with new features relative to the original Bats 0.4.0.

### Added

* The `-r, --recursive` flag to scan directory arguments recursively for
  `*.bats` files (#109)
* The `contrib/rpm/bats.spec` file to build RPMs (#111)

### Changed

* Travis exercises latest versions of Bash from 3.2 through 4.4 (#116, #117)
* Error output highlights invalid command line options (#45, #46, #118)
* Replaced `echo` with `printf` (#120)

### Fixed

* Fixed `BATS_ERROR_STATUS` getting lost when `bats_error_trap` fired multiple
  times under Bash 4.2.x (#110)
* Updated `bin/bats` symlink resolution, handling the case on CentOS where
  `/bin` is a symlink to `/usr/bin` (#113, #115)

## [1.0.2] - 2018-06-18

* Fixed sstephenson/bats#240, whereby `skip` messages containing parentheses
  were truncated (#48)
* Doc improvements:
  * Docker usage (#94)
  * Better README badges (#101)
  * Better installation instructions (#102, #104)
* Packaging/installation improvements:
  * package.json update (#100)
  * Moved `libexec/` files to `libexec/bats-core/`, improved `install.sh` (#105)

## [1.0.1] - 2018-06-09

* Fixed a `BATS_CWD` bug introduced in #91 whereby it was set to the parent of
  `PWD`, when it should've been set to `PWD` itself (#98). This caused file
  names in stack traces to contain the basename of `PWD` as a prefix, when the
  names should've been purely relative to `PWD`.
* Ensure the last line of test output prints when it doesn't end with a newline
  (#99). This was a quasi-bug introduced by replacing `sed` with `while` in #88.

## [1.0.0] - 2018-06-08

`1.0.0` generally preserves compatibility with `0.4.0`, but with some Bash
compatibility improvements and a massive performance boost. In other words:

* all existing tests should remain compatible
* tests that might've failed or exhibited unexpected behavior on earlier
  versions of Bash should now also pass or behave as expected

Changes:

* Added support for Docker.
* Added support for test scripts that have the [unofficial strict
  mode](http://redsymbol.net/articles/unofficial-bash-strict-mode/) enabled.
* Improved stability on Windows and macOS platforms.
* Massive performance improvements, especially on Windows (#8)
* Workarounds for inconsistent behavior between Bash versions (#82)
* Workaround for preserving stack info after calling an exported function under
  Bash < 4.4 (#87)
* Fixed TAP compliance for skipped tests
* Added support for tabs in test names.
* `bin/bats` and `install.sh` now work reliably on Windows (#91)

## [0.4.0] - 2014-08-13

* Improved the display of failing test cases. Bats now shows the source code of
  failing test lines, along with full stack traces including function names,
  filenames, and line numbers.
* Improved the display of the pretty-printed test summary line to include the
  number of skipped tests, if any.
* Improved the speed of the preprocessor, dramatically shortening test and suite
  startup times.
* Added support for absolute pathnames to the `load` helper.
* Added support for single-line `@test` definitions.
* Added bats(1) and bats(7) manual pages.
* Modified the `bats` command to default to TAP output when the `$CI` variable
  is set, to better support environments such as Travis CI.

## [0.3.1] - 2013-10-28

* Fixed an incompatibility with the pretty formatter in certain environments
  such as tmux.
* Fixed a bug where the pretty formatter would crash if the first line of a test
  file's output was invalid TAP.

## [0.3.0] - 2013-10-21

* Improved formatting for tests run from a terminal. Failing tests are now
  colored in red, and the total number of failing tests is displayed at the end
  of the test run. When Bats is not connected to a terminal (e.g. in CI runs),
  or when invoked with the `--tap` flag, output is displayed in standard TAP
  format.
* Added the ability to skip tests using the `skip` command.
* Added a message to failing test case output indicating the file and line
  number of the statement that caused the test to fail.
* Added "ad-hoc" test suite support. You can now invoke `bats` with multiple
  filename or directory arguments to run all the specified tests in aggregate.
* Added support for test files with Windows line endings.
* Fixed regular expression warnings from certain versions of Bash.
* Fixed a bug running tests containing lines that begin with `-e`.

## [0.2.0] - 2012-11-16

* Added test suite support. The `bats` command accepts a directory name
  containing multiple test files to be run in aggregate.
* Added the ability to count the number of test cases in a file or suite by
  passing the `-c` flag to `bats`.
* Preprocessed sources are cached between test case runs in the same file for
  better performance.

## [0.1.0] - 2011-12-30

* Initial public release.

[Unreleased]: https://github.com/bats-core/bats-core/compare/v1.7.0...HEAD
[1.7.0]: https://github.com/bats-core/bats-core/compare/v1.6.1...v1.7.0
[1.6.1]: https://github.com/bats-core/bats-core/compare/v1.6.0...v1.6.1
[1.6.0]: https://github.com/bats-core/bats-core/compare/v1.5.0...v1.6.0
[1.5.0]: https://github.com/bats-core/bats-core/compare/v1.4.1...v1.5.0
[1.4.1]: https://github.com/bats-core/bats-core/compare/v1.4.0...v1.4.1
[1.4.0]: https://github.com/bats-core/bats-core/compare/v1.3.0...v1.4.0
[1.3.0]: https://github.com/bats-core/bats-core/compare/v1.2.1...v1.3.0
[1.2.1]: https://github.com/bats-core/bats-core/compare/v1.2.0...v1.2.1
[1.2.0]: https://github.com/bats-core/bats-core/compare/v1.1.0...v1.2.0
[1.1.0]: https://github.com/bats-core/bats-core/compare/v1.0.2...v1.1.0
[1.0.2]: https://github.com/bats-core/bats-core/compare/v1.0.1...v1.0.2
[1.0.1]: https://github.com/bats-core/bats-core/compare/v1.0.0...v1.0.1
[1.0.0]: https://github.com/bats-core/bats-core/compare/v0.4.0...v1.0.0
[0.4.0]: https://github.com/bats-core/bats-core/compare/v0.3.1...v0.4.0
[0.3.1]: https://github.com/bats-core/bats-core/compare/v0.3.0...v0.3.1
[0.3.0]: https://github.com/bats-core/bats-core/compare/v0.2.0...v0.3.0
[0.2.0]: https://github.com/bats-core/bats-core/compare/v0.1.0...v0.2.0
[0.1.0]: https://github.com/bats-core/bats-core/commits/v0.1.0<|MERGE_RESOLUTION|>--- conflicted
+++ resolved
@@ -15,14 +15,11 @@
 * add `${BATS_TEST_TAGS[@]}` for querying the tags during a test (#705)
 * print tags on failing tests (#705)
 * test for negative arguments to `--jobs` (#693)
-<<<<<<< HEAD
 * add tests for `--formatter cat` (#710)
 
 ### Documentation
 
 * clarify use cases of `--formatter cat` (#710)
-=======
->>>>>>> a7106392
 
 ### Fixed
 
