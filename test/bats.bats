#!/usr/bin/env bats

load test_helper
fixtures bats

@test "no arguments prints message and usage instructions" {
  run bats
  [ $status -eq 1 ]
  [ "${lines[0]}" == 'Error: Must specify at least one <test>' ]
  [ "${lines[1]%% *}" == 'Usage:' ]
}

@test "invalid option prints message and usage instructions" {
  run bats --invalid-option
  [ $status -eq 1 ]
  [ "${lines[0]}" == "Error: Bad command line option '--invalid-option'" ]
  [ "${lines[1]%% *}" == 'Usage:' ]
}

@test "-v and --version print version number" {
  run bats -v
  [ $status -eq 0 ]
  [ $(expr "$output" : "Bats [0-9][0-9.]*") -ne 0 ]
}

@test "-h and --help print help" {
  run bats -h
  [ $status -eq 0 ]
  [ "${#lines[@]}" -gt 3 ]
}

@test "invalid filename prints an error" {
  run bats nonexistent
  [ $status -eq 1 ]
  [ $(expr "$output" : ".*does not exist") -ne 0 ]
}

@test "empty test file runs zero tests" {
  run bats "$FIXTURE_ROOT/empty.bats"
  [ $status -eq 0 ]
  [ "$output" = "1..0" ]
}

@test "one passing test" {
  run bats "$FIXTURE_ROOT/passing.bats"
  [ $status -eq 0 ]
  [ "${lines[0]}" = "1..1" ]
  [ "${lines[1]}" = "ok 1 a passing test" ]
}

@test "summary passing tests" {
  run filter_control_sequences bats -p "$FIXTURE_ROOT/passing.bats"
  [ $status -eq 0 ]
  [ "${lines[1]}" = "1 test, 0 failures" ]
}

@test "summary passing and skipping tests" {
  run filter_control_sequences bats -p "$FIXTURE_ROOT/passing_and_skipping.bats"
  [ $status -eq 0 ]
  [ "${lines[3]}" = "3 tests, 0 failures, 2 skipped" ]
}

@test "tap passing and skipping tests" {
  run filter_control_sequences bats --tap "$FIXTURE_ROOT/passing_and_skipping.bats"
  [ $status -eq 0 ]
  [ "${lines[0]}" = "1..3" ]
  [ "${lines[1]}" = "ok 1 a passing test" ]
  [ "${lines[2]}" = "ok 2 a skipped test with no reason # skip" ]
  [ "${lines[3]}" = "ok 3 a skipped test with a reason # skip for a really good reason" ]
}

@test "summary passing and failing tests" {
  run filter_control_sequences bats -p "$FIXTURE_ROOT/failing_and_passing.bats"
  [ $status -eq 0 ]
  [ "${lines[4]}" = "2 tests, 1 failure" ]
}

@test "summary passing, failing and skipping tests" {
  run filter_control_sequences bats -p "$FIXTURE_ROOT/passing_failing_and_skipping.bats"
  [ $status -eq 0 ]
  [ "${lines[5]}" = "3 tests, 1 failure, 1 skipped" ]
}

@test "tap passing, failing and skipping tests" {
  run filter_control_sequences bats --tap "$FIXTURE_ROOT/passing_failing_and_skipping.bats"
  [ $status -eq 0 ]
  [ "${lines[0]}" = "1..3" ]
  [ "${lines[1]}" = "ok 1 a passing test" ]
  [ "${lines[2]}" = "ok 2 a skipping test # skip" ]
  [ "${lines[3]}" = "not ok 3 a failing test" ]
}

@test "BATS_CWD is correctly set to PWD as validated by bats_trim_filename" {
  local trimmed
  bats_trim_filename "$PWD/foo/bar" 'trimmed'
  printf 'ACTUAL: %s\n' "$trimmed" >&2
  [ "$trimmed" = 'foo/bar' ]
}

@test "one failing test" {
  run bats "$FIXTURE_ROOT/failing.bats"
  [ $status -eq 1 ]
  [ "${lines[0]}" = '1..1' ]
  [ "${lines[1]}" = 'not ok 1 a failing test' ]
  [ "${lines[2]}" = "# (in test file $RELATIVE_FIXTURE_ROOT/failing.bats, line 4)" ]
  [ "${lines[3]}" = "#   \`eval \"( exit \${STATUS:-1} )\"' failed" ]
}

@test "one failing and one passing test" {
  run bats "$FIXTURE_ROOT/failing_and_passing.bats"
  [ $status -eq 1 ]
  [ "${lines[0]}" = '1..2' ]
  [ "${lines[1]}" = 'not ok 1 a failing test' ]
  [ "${lines[2]}" = "# (in test file $RELATIVE_FIXTURE_ROOT/failing_and_passing.bats, line 2)" ]
  [ "${lines[3]}" = "#   \`false' failed" ]
  [ "${lines[4]}" = 'ok 2 a passing test' ]
}

@test "failing test with significant status" {
  STATUS=2 run bats "$FIXTURE_ROOT/failing.bats"
  [ $status -eq 1 ]
  [ "${lines[3]}" = "#   \`eval \"( exit \${STATUS:-1} )\"' failed with status 2" ]
}

@test "failing helper function logs the test case's line number" {
  run bats "$FIXTURE_ROOT/failing_helper.bats"
  [ $status -eq 1 ]
  [ "${lines[1]}" = 'not ok 1 failing helper function' ]
  [ "${lines[2]}" = "# (from function \`failing_helper' in file $RELATIVE_FIXTURE_ROOT/test_helper.bash, line 6," ]
  [ "${lines[3]}" = "#  in test file $RELATIVE_FIXTURE_ROOT/failing_helper.bats, line 5)" ]
  [ "${lines[4]}" = "#   \`failing_helper' failed" ]
}

@test "test environments are isolated" {
  run bats "$FIXTURE_ROOT/environment.bats"
  [ $status -eq 0 ]
}

@test "setup is run once before each test" {
  make_bats_test_suite_tmpdir
  run bats "$FIXTURE_ROOT/setup.bats"
  [ $status -eq 0 ]
  run cat "$BATS_TEST_SUITE_TMPDIR/setup.log"
  [ ${#lines[@]} -eq 3 ]
}

@test "teardown is run once after each test, even if it fails" {
  make_bats_test_suite_tmpdir
  run bats "$FIXTURE_ROOT/teardown.bats"
  [ $status -eq 1 ]
  run cat "$BATS_TEST_SUITE_TMPDIR/teardown.log"
  [ ${#lines[@]} -eq 3 ]
}

@test "setup failure" {
  run bats "$FIXTURE_ROOT/failing_setup.bats"
  [ $status -eq 1 ]
  [ "${lines[1]}" = 'not ok 1 truth' ]
  [ "${lines[2]}" = "# (from function \`setup' in test file $RELATIVE_FIXTURE_ROOT/failing_setup.bats, line 2)" ]
  [ "${lines[3]}" = "#   \`false' failed" ]
}

@test "passing test with teardown failure" {
  PASS=1 run bats "$FIXTURE_ROOT/failing_teardown.bats"
  [ $status -eq 1 ]
  [ "${lines[1]}" = 'not ok 1 truth' ]
  [ "${lines[2]}" = "# (from function \`teardown' in test file $RELATIVE_FIXTURE_ROOT/failing_teardown.bats, line 2)" ]
  [ "${lines[3]}" = "#   \`eval \"( exit \${STATUS:-1} )\"' failed" ]
}

@test "failing test with teardown failure" {
  PASS=0 run bats "$FIXTURE_ROOT/failing_teardown.bats"
  [ $status -eq 1 ]
  [ "${lines[1]}" =  'not ok 1 truth' ]
  [ "${lines[2]}" =  "# (in test file $RELATIVE_FIXTURE_ROOT/failing_teardown.bats, line 6)" ]
  [ "${lines[3]}" = $'#   `[ "$PASS" = 1 ]\' failed' ]
}

@test "teardown failure with significant status" {
  PASS=1 STATUS=2 run bats "$FIXTURE_ROOT/failing_teardown.bats"
  [ $status -eq 1 ]
  [ "${lines[3]}" = "#   \`eval \"( exit \${STATUS:-1} )\"' failed with status 2" ]
}

@test "failing test file outside of BATS_CWD" {
  make_bats_test_suite_tmpdir
  cd "$BATS_TEST_SUITE_TMPDIR"
  run bats "$FIXTURE_ROOT/failing.bats"
  [ $status -eq 1 ]
  [ "${lines[2]}" = "# (in test file $FIXTURE_ROOT/failing.bats, line 4)" ]
}

@test "load sources scripts relative to the current test file" {
  run bats "$FIXTURE_ROOT/load.bats"
  [ $status -eq 0 ]
}

@test "load aborts if the specified script does not exist" {
  HELPER_NAME="nonexistent" run bats "$FIXTURE_ROOT/load.bats"
  [ $status -eq 1 ]
}

@test "load sources scripts by absolute path" {
  HELPER_NAME="${FIXTURE_ROOT}/test_helper.bash" run bats "$FIXTURE_ROOT/load.bats"
  [ $status -eq 0 ]
}

@test "load aborts if the script, specified by an absolute path, does not exist" {
  HELPER_NAME="${FIXTURE_ROOT}/nonexistent" run bats "$FIXTURE_ROOT/load.bats"
  [ $status -eq 1 ]
}

@test "output is discarded for passing tests and printed for failing tests" {
  run bats "$FIXTURE_ROOT/output.bats"
  [ $status -eq 1 ]
  [ "${lines[6]}"  = '# failure stdout 1' ]
  [ "${lines[7]}"  = '# failure stdout 2' ]
  [ "${lines[11]}" = '# failure stderr' ]
}

@test "-c prints the number of tests" {
  run bats -c "$FIXTURE_ROOT/empty.bats"
  [ $status -eq 0 ]
  [ "$output" = 0 ]

  run bats -c "$FIXTURE_ROOT/output.bats"
  [ $status -eq 0 ]
  [ "$output" = 4 ]
}

@test "dash-e is not mangled on beginning of line" {
  run bats "$FIXTURE_ROOT/intact.bats"
  [ $status -eq 0 ]
  [ "${lines[1]}" = "ok 1 dash-e on beginning of line" ]
}

@test "dos line endings are stripped before testing" {
  run bats "$FIXTURE_ROOT/dos_line.bats"
  [ $status -eq 0 ]
}

@test "test file without trailing newline" {
  run bats "$FIXTURE_ROOT/without_trailing_newline.bats"
  [ $status -eq 0 ]
  [ "${lines[1]}" = "ok 1 truth" ]
}

@test "skipped tests" {
  run bats "$FIXTURE_ROOT/skipped.bats"
  [ $status -eq 0 ]
  [ "${lines[1]}" = "ok 1 a skipped test # skip" ]
  [ "${lines[2]}" = "ok 2 a skipped test with a reason # skip a reason" ]
}

@test "skipped test with parens (pretty formatter)" {
  run bats --pretty "$FIXTURE_ROOT/skipped_with_parens.bats"
  [ $status -eq 0 ]

  # Some systems (Alpine, for example) seem to emit an extra whitespace into
  # entries in the 'lines' array when a carriage return is present from the
  # pretty formatter.  This is why a '+' is used after the 'skipped' note.
  [[ "${lines[@]}" =~ "- a skipped test with parentheses in the reason (skipped: "+"a reason (with parentheses))" ]]
}

@test "extended syntax" {
  emulate_bats_env
  run bats-exec-suite -x "$FIXTURE_ROOT/failing_and_passing.bats"
  [ $status -eq 1 ]
  [ "${lines[1]}" = 'begin 1 a failing test' ]
  [ "${lines[2]}" = 'not ok 1 a failing test' ]
  [ "${lines[5]}" = 'begin 2 a passing test' ]
  [ "${lines[6]}" = 'ok 2 a passing test' ]
}

@test "pretty and tap formats" {
  run bats --tap "$FIXTURE_ROOT/passing.bats"
  tap_output="$output"
  [ $status -eq 0 ]

  run bats --pretty "$FIXTURE_ROOT/passing.bats"
  pretty_output="$output"
  [ $status -eq 0 ]

  [ "$tap_output" != "$pretty_output" ]
}

@test "pretty formatter bails on invalid tap" {
  run bats-format-tap-stream < <(printf "This isn't TAP.\nGood day to you.\n")
  [ "$status" -eq 0 ]
  [ "${lines[0]}" = "This isn't TAP." ]
  [ "${lines[1]}" = "Good day to you." ]
}

@test "single-line tests" {
  run bats "$FIXTURE_ROOT/single_line.bats"
  [ $status -eq 1 ]
  [ "${lines[1]}" =  'ok 1 empty' ]
  [ "${lines[2]}" =  'ok 2 passing' ]
  [ "${lines[3]}" =  'ok 3 input redirection' ]
  [ "${lines[4]}" =  'not ok 4 failing' ]
  [ "${lines[5]}" =  "# (in test file $RELATIVE_FIXTURE_ROOT/single_line.bats, line 9)" ]
  [ "${lines[6]}" = $'#   `@test "failing" { false; }\' failed' ]
}

@test "testing IFS not modified by run" {
  run bats "$FIXTURE_ROOT/loop_keep_IFS.bats"
  [ $status -eq 0 ]
  [ "${lines[1]}" = "ok 1 loop_func" ]
}

@test "expand variables in test name" {
  SUITE='test/suite' run bats "$FIXTURE_ROOT/expand_var_in_test_name.bats"
  [ $status -eq 0 ]
  [ "${lines[1]}" = "ok 1 test/suite: test with variable in name" ]
}

@test "handle quoted and unquoted test names" {
  run bats "$FIXTURE_ROOT/quoted_and_unquoted_test_names.bats"
  [ $status -eq 0 ]
  [ "${lines[1]}" = "ok 1 single-quoted name" ]
  [ "${lines[2]}" = "ok 2 double-quoted name" ]
  [ "${lines[3]}" = "ok 3 unquoted name" ]
}

@test 'ensure compatibility with unofficial Bash strict mode' {
  local expected='ok 1 unofficial Bash strict mode conditions met'

  # Run Bats under `set -u` to catch as many unset variable accesses as
  # possible.
  run bash -u "${BATS_TEST_DIRNAME%/*}/bin/bats" \
    "$FIXTURE_ROOT/unofficial_bash_strict_mode.bats"
  if [[ "$status" -ne 0 || "${lines[1]}" != "$expected" ]]; then
    cat <<END_OF_ERR_MSG

This test failed because the Bats internals are violating one of the
constraints imposed by:

--------
$(< "$FIXTURE_ROOT/unofficial_bash_strict_mode.bash")
--------

See:
- https://github.com/sstephenson/bats/issues/171
- http://redsymbol.net/articles/unofficial-bash-strict-mode/

If there is no error output from the test fixture, run the following to
debug the problem:

  $ bash -u bats $RELATIVE_FIXTURE_ROOT/unofficial_bash_strict_mode.bats

If there's no error output even with this command, make sure you're using the
latest version of Bash, as versions before 4.1-alpha may not produce any error
output for unset variable accesses.

If there's no output even when running the latest Bash, the problem may reside
in the DEBUG trap handler. A particularly sneaky issue is that in Bash before
4.1-alpha, an expansion of an empty array, e.g. "\${FOO[@]}", is considered
an unset variable access. The solution is to add a size check before the
expansion, e.g. [[ "\${#FOO[@]}" -ne 0 ]].

END_OF_ERR_MSG
    emit_debug_output && return 1
  fi
}

@test "parse @test lines with various whitespace combinations" {
  run bats "$FIXTURE_ROOT/whitespace.bats"
  [ $status -eq 0 ]
  [ "${lines[1]}" = 'ok 1 no extra whitespace' ]
  [ "${lines[2]}" = 'ok 2 tab at beginning of line' ]
  [ "${lines[3]}" = 'ok 3 tab before description' ]
  [ "${lines[4]}" = 'ok 4 tab before opening brace' ]
  [ "${lines[5]}" = 'ok 5 tabs at beginning of line and before description' ]
  [ "${lines[6]}" = 'ok 6 tabs at beginning, before description, before brace' ]
  [ "${lines[7]}" = 'ok 7 extra whitespace around single-line test' ]
  [ "${lines[8]}" = 'ok 8 no extra whitespace around single-line test' ]
  [ "${lines[9]}" = 'ok 9 parse unquoted name between extra whitespace' ]
  [ "${lines[10]}" = 'ok 10 {' ]  # unquoted single brace is a valid description
  [ "${lines[11]}" = 'ok 11 ' ]   # empty name from single quote
}

@test "duplicate tests cause a warning on stderr" {
  run bats "$FIXTURE_ROOT/duplicate-tests.bats"
  [ $status -eq 1 ]

  local expected='bats warning: duplicate test name(s) in '
  expected+="$FIXTURE_ROOT/duplicate-tests.bats: test_gizmo_test"

  printf 'expected: "%s"\n' "$expected" >&2
  printf 'actual:   "%s"\n' "${lines[0]}" >&2
  [ "${lines[0]}" = "$expected" ]

  printf 'num lines: %d\n' "${#lines[*]}" >&2
  [ "${#lines[*]}" = "7" ]
}

@test "sourcing a nonexistent file in setup produces error output" {
  run bats "$FIXTURE_ROOT/source_nonexistent_file_in_setup.bats"
  [ $status -eq 1 ]
  [ "${lines[1]}" = 'not ok 1 sourcing nonexistent file fails in setup' ]
  [ "${lines[2]}" = "# (from function \`setup' in test file $RELATIVE_FIXTURE_ROOT/source_nonexistent_file_in_setup.bats, line 2)" ]
  [ "${lines[3]}" = "#   \`source \"nonexistent file\"' failed" ]
}

@test "referencing unset parameter in setup produces error output" {
  run bats "$FIXTURE_ROOT/reference_unset_parameter_in_setup.bats"
  [ $status -eq 1 ]
  [ "${lines[1]}" = 'not ok 1 referencing unset parameter fails in setup' ]
  [ "${lines[2]}" = "# (from function \`setup' in test file $RELATIVE_FIXTURE_ROOT/reference_unset_parameter_in_setup.bats, line 3)" ]
  [ "${lines[3]}" = "#   \`echo \"\$unset_parameter\"' failed" ]
}

@test "sourcing a nonexistent file in test produces error output" {
  run bats "$FIXTURE_ROOT/source_nonexistent_file.bats"
  [ $status -eq 1 ]
  [ "${lines[1]}" = 'not ok 1 sourcing nonexistent file fails' ]
  [ "${lines[2]}" = "# (in test file $RELATIVE_FIXTURE_ROOT/source_nonexistent_file.bats, line 2)" ]
  [ "${lines[3]}" = "#   \`source \"nonexistent file\"' failed" ]
}

@test "referencing unset parameter in test produces error output" {
  run bats "$FIXTURE_ROOT/reference_unset_parameter.bats"
  [ $status -eq 1 ]
  [ "${lines[1]}" = 'not ok 1 referencing unset parameter fails' ]
  [ "${lines[2]}" = "# (in test file $RELATIVE_FIXTURE_ROOT/reference_unset_parameter.bats, line 3)" ]
  [ "${lines[3]}" = "#   \`echo \"\$unset_parameter\"' failed" ]
}

@test "sourcing a nonexistent file in teardown produces error output" {
  run bats "$FIXTURE_ROOT/source_nonexistent_file_in_teardown.bats"
  [ $status -eq 1 ]
  [ "${lines[1]}" = 'not ok 1 sourcing nonexistent file fails in teardown' ]
  [ "${lines[2]}" = "# (from function \`teardown' in test file $RELATIVE_FIXTURE_ROOT/source_nonexistent_file_in_teardown.bats, line 2)" ]
  [ "${lines[3]}" = "#   \`source \"nonexistent file\"' failed" ]
}

@test "referencing unset parameter in teardown produces error output" {
  run bats "$FIXTURE_ROOT/reference_unset_parameter_in_teardown.bats"
  [ $status -eq 1 ]
  [ "${lines[1]}" = 'not ok 1 referencing unset parameter fails in teardown' ]
  [ "${lines[2]}" = "# (from function \`teardown' in test file $RELATIVE_FIXTURE_ROOT/reference_unset_parameter_in_teardown.bats, line 3)" ]
  [ "${lines[3]}" = "#   \`echo \"\$unset_parameter\"' failed" ]
}

@test "execute exported function without breaking failing test output" {
  exported_function() { return 0; }
  export -f exported_function
  run bats "$FIXTURE_ROOT/exported_function.bats"
  [ $status -eq 1 ]
  [ "${lines[0]}" = "1..1" ]
  [ "${lines[1]}" = "not ok 1 failing test" ]
  [ "${lines[2]}" = "# (in test file $RELATIVE_FIXTURE_ROOT/exported_function.bats, line 7)" ]
  [ "${lines[3]}" = "#   \`false' failed" ]
  [ "${lines[4]}" = "# a='exported_function'" ]
}

@test "output printed even when no final newline" {
  run bats "$FIXTURE_ROOT/no-final-newline.bats"
  printf 'num lines: %d\n' "${#lines[@]}" >&2
  printf 'LINE: %s\n' "${lines[@]}" >&2
  [ "$status" -eq 1 ]
  [ "${#lines[@]}" -eq 7 ]
  [ "${lines[1]}" = 'not ok 1 no final newline' ]
  [ "${lines[2]}" = "# (in test file $RELATIVE_FIXTURE_ROOT/no-final-newline.bats, line 2)" ]
  [ "${lines[3]}" = "#   \`printf 'foo\nbar\nbaz' >&2 && return 1' failed" ]
  [ "${lines[4]}" = '# foo' ]
  [ "${lines[5]}" = '# bar' ]
  [ "${lines[6]}" = '# baz' ]
}

@test "parallel test execution with --jobs" {
  type -p parallel &>/dev/null || skip "--jobs requires GNU parallel"

  SECONDS=0
  run bats --jobs 10 "$FIXTURE_ROOT/parallel.bats"
  duration="$SECONDS"
  [ "$status" -eq 0 ]
  # Make sure the lines are in-order.
  [[ "${lines[0]}" == "1..10" ]]
  for t in {1..10}; do
    [[ "${lines[$t]}" == "ok $t slow test $t" ]]
  done
  # In theory it should take 3s, but let's give it bit of extra time instead.
  [[ "$duration" -lt 20 ]]
}

<<<<<<< HEAD
@test "report correct line on unset variables" {
  run bats "$FIXTURE_ROOT/unbound_variable.bats"
  [ "$status" -eq 1 ]
  [ "${#lines[@]}" -eq 5 ]
  [ "${lines[1]}" = 'not ok 1 access unbound variable' ]
  [ "${lines[2]}" = "# (in test file $RELATIVE_FIXTURE_ROOT/unbound_variable.bats, line 6)" ]
  [ "${lines[3]}" = "#   \`foo=\$unset_variable' failed" ]
}

@test "report correct line on external function calls" {
  run bats "$FIXTURE_ROOT/external_function_calls.bats"
  [ "$status" -eq 1 ]
  numTests=$((3*4))
  [ "${#lines[@]}" -gt $((numTests * 3 + 1)) ]
  outputOffset=1
  currentErrorLine=9
  linesPerTest=5
  for t in $(seq $numTests); do
    [[ "${lines[$outputOffset]}" =~ "not ok $t " ]]
    # Skip backtrace into external function if set
    if [[ "${lines[$((outputOffset + 1))]}" =~ "# (from function " ]]; then
      outputOffset=$((outputOffset + 1))
      parenChar=" "
    else
      parenChar="("
    fi
     [ "${lines[$((outputOffset + 1))]}" = "# ${parenChar}in test file $RELATIVE_FIXTURE_ROOT/external_function_calls.bats, line $currentErrorLine)" ]
    [[ "${lines[$((outputOffset + 2))]}" =~ " failed" ]]
    outputOffset=$((outputOffset + 3))
    currentErrorLine=$((currentErrorLine + linesPerTest))
  done
=======
@test "run tests which consume stdin (see #197)" {
  run bats "$FIXTURE_ROOT/read_from_stdin.bats"
  [ "$status" -eq 0 ]
  [[ "${lines[0]}" == "1..3" ]]
  [[ "${lines[1]}" == "ok 1 test 1" ]]
  [[ "${lines[2]}" == "ok 2 test 2 with	TAB in name" ]]
  [[ "${lines[3]}" == "ok 3 test 3" ]]
>>>>>>> c92480b3
}<|MERGE_RESOLUTION|>--- conflicted
+++ resolved
@@ -484,7 +484,15 @@
   [[ "$duration" -lt 20 ]]
 }
 
-<<<<<<< HEAD
+@test "run tests which consume stdin (see #197)" {
+  run bats "$FIXTURE_ROOT/read_from_stdin.bats"
+  [ "$status" -eq 0 ]
+  [[ "${lines[0]}" == "1..3" ]]
+  [[ "${lines[1]}" == "ok 1 test 1" ]]
+  [[ "${lines[2]}" == "ok 2 test 2 with	TAB in name" ]]
+  [[ "${lines[3]}" == "ok 3 test 3" ]]
+}
+
 @test "report correct line on unset variables" {
   run bats "$FIXTURE_ROOT/unbound_variable.bats"
   [ "$status" -eq 1 ]
@@ -516,13 +524,4 @@
     outputOffset=$((outputOffset + 3))
     currentErrorLine=$((currentErrorLine + linesPerTest))
   done
-=======
-@test "run tests which consume stdin (see #197)" {
-  run bats "$FIXTURE_ROOT/read_from_stdin.bats"
-  [ "$status" -eq 0 ]
-  [[ "${lines[0]}" == "1..3" ]]
-  [[ "${lines[1]}" == "ok 1 test 1" ]]
-  [[ "${lines[2]}" == "ok 2 test 2 with	TAB in name" ]]
-  [[ "${lines[3]}" == "ok 3 test 3" ]]
->>>>>>> c92480b3
 }